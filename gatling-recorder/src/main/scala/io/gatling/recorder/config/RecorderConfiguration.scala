/**
 * Copyright 2011-2014 eBusiness Information, Groupe Excilys (www.ebusinessinformation.fr)
 *
 * Licensed under the Apache License, Version 2.0 (the "License");
 * you may not use this file except in compliance with the License.
 * You may obtain a copy of the License at
 *
 * 		http://www.apache.org/licenses/LICENSE-2.0
 *
 * Unless required by applicable law or agreed to in writing, software
 * distributed under the License is distributed on an "AS IS" BASIS,
 * WITHOUT WARRANTIES OR CONDITIONS OF ANY KIND, either express or implied.
 * See the License for the specific language governing permissions and
 * limitations under the License.
 */
package io.gatling.recorder.config

import java.io.{ File => JFile }

import scala.Array.canBuildFrom
import scala.collection.JavaConversions._
import scala.concurrent.duration.{ Duration, DurationInt }
import scala.reflect.io.Path.jfile2path
import scala.tools.nsc.io.File
import scala.util.Properties.userHome

import com.typesafe.config.{ Config, ConfigFactory, ConfigRenderOptions }
import com.typesafe.scalalogging.slf4j.StrictLogging

import io.gatling.core.config.{ GatlingConfiguration, GatlingFiles }
import io.gatling.core.filter.{ BlackList, Filters, WhiteList }
import io.gatling.core.util.IOHelper.withCloseable
import io.gatling.core.util.StringHelper.{ RichString, eol }
import io.gatling.recorder.config.ConfigurationConstants._
import io.gatling.recorder.enumeration.FilterStrategy
import io.gatling.recorder.enumeration.FilterStrategy.FilterStrategy

object RecorderConfiguration extends StrictLogging {

	implicit class IntOption(val value: Int) extends AnyVal {
		def toOption = if (value != 0) Some(value) else None
	}

	val remove4Spaces = """\s{4}""".r

	val renderOptions = ConfigRenderOptions.concise.setFormatted(true).setJson(false)

	var configFile: Option[JFile] = None

	var configuration: RecorderConfiguration = _

	GatlingConfiguration.setUp()

<<<<<<< HEAD
	private[this] def getClassLoader() = Thread.currentThread.getContextClassLoader
	private[this] def getDefaultConfig(classLoader: ClassLoader) = ConfigFactory.parseResources(classLoader, "recorder-defaults.conf")

	def fakeConfig(props: Map[String, _]): RecorderConfiguration = {
		val defaultConfig = getDefaultConfig(getClassLoader)
		buildConfig(ConfigFactory.parseMap(props).withFallback(defaultConfig))
	}

	def initialSetup(props: Map[String, _]) {
		val classLoader = getClassLoader()
		val defaultConfig = getDefaultConfig(classLoader)
		configFile = Option(classLoader.getResource("recorder.conf")).map(url => new JFile(url.getFile))
=======
	def initialSetup(props: Map[String, _], recorderConfigFile: Option[File]) {
		val classLoader = Thread.currentThread.getContextClassLoader
		val defaultsConfig = ConfigFactory.parseResources(classLoader, "recorder-defaults.conf")
		configFile = recorderConfigFile.map(_.jfile).orElse(Option(classLoader.getResource("recorder.conf")).map(url => new JFile(url.getFile)))
>>>>>>> f8770edc
		val customConfig = configFile.map(ConfigFactory.parseFile).getOrElse {
			// Should only happens with a manually (and incorrectly) updated Maven archetype or SBT template
			println("Maven archetype or SBT template outdated: Please create a new one or check the migration guide on how to update it.")
			println("Recorder preferences won't be saved until then.")
			ConfigFactory.empty
		}
		val propertiesConfig = ConfigFactory.parseMap(props)

		try {
			configuration = buildConfig(ConfigFactory.systemProperties
				.withFallback(propertiesConfig).withFallback(customConfig).withFallback(defaultConfig))
			logger.debug(s"configured $configuration")
		} catch {
			case e: Exception =>
				logger.warn(s"Loading configuration crashed: ${e.getMessage}. Probable cause is a format change, resetting.")
				configFile.foreach(_.delete)
				configuration = buildConfig(ConfigFactory.systemProperties.withFallback(propertiesConfig).withFallback(defaultConfig))
		}
	}

	def reload(props: Map[String, _]) {
		val frameConfig = ConfigFactory.parseMap(props)
		configuration = buildConfig(frameConfig.withFallback(configuration.config))
		logger.debug(s"reconfigured $configuration")
	}

	def saveConfig {
		// Removes first empty line and remove the extra level of indentation
		def cleanOutput(configToSave: String) = configToSave.split("\n").drop(1).map(remove4Spaces.replaceFirstIn(_, "")).mkString(eol)

		// Remove request bodies folder configuration (transient), keep only Gatling-related properties
		val configToSave = configuration.config.withoutPath(REQUEST_BODIES_FOLDER).root.withOnlyKey(CONFIG_ROOT)
		configFile.foreach(file => withCloseable(File(file).bufferedWriter)(_.write(cleanOutput(configToSave.render(renderOptions)))))
	}

	private def buildConfig(config: Config): RecorderConfiguration = {

		def getOutputFolder(folder: String) = {
			folder.trimToOption match {
				case Some(f) => f
				case _ if sys.env.contains("GATLING_HOME") => GatlingFiles.sourcesDirectory.toString
				case _ => userHome
			}
		}

		def getRequestBodiesFolder =
			if (config.hasPath(REQUEST_BODIES_FOLDER)) config.getString(REQUEST_BODIES_FOLDER)
			else GatlingFiles.requestBodiesDirectory.toString

		RecorderConfiguration(
			filters = FiltersConfiguration(
				filterStrategy = FilterStrategy.withName(config.getString(FILTER_STRATEGY)),
				whiteList = WhiteList(config.getStringList(WHITELIST_PATTERNS).toList),
				blackList = BlackList(config.getStringList(BLACKLIST_PATTERNS).toList)),
			http = HttpConfiguration(
				automaticReferer = config.getBoolean(AUTOMATIC_REFERER),
				followRedirect = config.getBoolean(FOLLOW_REDIRECT),
				fetchHtmlResources = config.getBoolean(FETCH_HTML_RESOURCES)),
			proxy = ProxyConfiguration(
				port = config.getInt(LOCAL_PORT),
				sslPort = config.getInt(LOCAL_SSL_PORT),
				outgoing = OutgoingProxyConfiguration(
					host = config.getString(PROXY_HOST).trimToOption,
					username = config.getString(PROXY_USERNAME).trimToOption,
					password = config.getString(PROXY_PASSWORD).trimToOption,
					port = config.getInt(PROXY_PORT).toOption,
					sslPort = config.getInt(PROXY_SSL_PORT).toOption)),
			core = CoreConfiguration(
				encoding = config.getString(ENCODING),
				outputFolder = getOutputFolder(config.getString(SIMULATION_OUTPUT_FOLDER)),
				requestBodiesFolder = getRequestBodiesFolder,
				pkg = config.getString(SIMULATION_PACKAGE),
				className = config.getString(SIMULATION_CLASS_NAME),
				thresholdForPauseCreation = config.getInt(THRESHOLD_FOR_PAUSE_CREATION) milliseconds),
			config)
	}
}

case class FiltersConfiguration(
	filterStrategy: FilterStrategy,
	whiteList: WhiteList,
	blackList: BlackList) {

	def filters: Option[Filters] = filterStrategy match {
		case FilterStrategy.DISABLED => None
		case FilterStrategy.BLACKLIST_FIRST => Some(Filters(blackList, whiteList))
		case FilterStrategy.WHITELIST_FIRST => Some(Filters(whiteList, blackList))
	}
}

case class HttpConfiguration(
	automaticReferer: Boolean,
	followRedirect: Boolean,
	fetchHtmlResources: Boolean)

case class OutgoingProxyConfiguration(
	host: Option[String],
	username: Option[String],
	password: Option[String],
	port: Option[Int],
	sslPort: Option[Int])

case class ProxyConfiguration(
	port: Int,
	sslPort: Int,
	outgoing: OutgoingProxyConfiguration)

case class CoreConfiguration(
	encoding: String,
	outputFolder: String,
	requestBodiesFolder: String,
	pkg: String,
	className: String,
	thresholdForPauseCreation: Duration)

case class RecorderConfiguration(
	filters: FiltersConfiguration,
	http: HttpConfiguration,
	proxy: ProxyConfiguration,
	core: CoreConfiguration,
	config: Config)<|MERGE_RESOLUTION|>--- conflicted
+++ resolved
@@ -51,7 +51,6 @@
 
 	GatlingConfiguration.setUp()
 
-<<<<<<< HEAD
 	private[this] def getClassLoader() = Thread.currentThread.getContextClassLoader
 	private[this] def getDefaultConfig(classLoader: ClassLoader) = ConfigFactory.parseResources(classLoader, "recorder-defaults.conf")
 
@@ -64,12 +63,7 @@
 		val classLoader = getClassLoader()
 		val defaultConfig = getDefaultConfig(classLoader)
 		configFile = Option(classLoader.getResource("recorder.conf")).map(url => new JFile(url.getFile))
-=======
-	def initialSetup(props: Map[String, _], recorderConfigFile: Option[File]) {
-		val classLoader = Thread.currentThread.getContextClassLoader
-		val defaultsConfig = ConfigFactory.parseResources(classLoader, "recorder-defaults.conf")
-		configFile = recorderConfigFile.map(_.jfile).orElse(Option(classLoader.getResource("recorder.conf")).map(url => new JFile(url.getFile)))
->>>>>>> f8770edc
+		
 		val customConfig = configFile.map(ConfigFactory.parseFile).getOrElse {
 			// Should only happens with a manually (and incorrectly) updated Maven archetype or SBT template
 			println("Maven archetype or SBT template outdated: Please create a new one or check the migration guide on how to update it.")
